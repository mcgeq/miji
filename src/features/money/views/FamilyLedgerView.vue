--- conflicted
+++ resolved
@@ -3,13 +3,9 @@
 import { storeToRefs } from 'pinia';
 import { computed, onMounted, ref } from 'vue';
 import { useRoute, useRouter } from 'vue-router';
-<<<<<<< HEAD
 import ConfirmDialog from '@/components/common/ConfirmDialogCompat.vue';
 import Button from '@/components/ui/Button.vue';
-=======
-import ConfirmModal from '@/components/common/ConfirmModal.vue';
 import { MoneyDb } from '@/services/money/money';
->>>>>>> 16568f6c
 import { useFamilyLedgerStore } from '@/stores/money';
 import { deepDiff } from '@/utils/diffObject';
 import { toast } from '@/utils/toast';
